"""@file parent_class.py
CLMModeling abstract class
"""
import numpy as np

# functions for the 2h term
from scipy.integrate import simps, quad
from scipy.special import jv
from scipy.interpolate import splrep, splev

from .generic import (compute_reduced_shear_from_convergence,
                      compute_magnification_bias_from_magnification,
                      compute_rdelta, compute_profile_mass_in_radius,
                      convert_profile_mass_concentration)
from ..utils import (validate_argument, _integ_pzfuncs, compute_beta_s_mean,
                     compute_beta_s_square_mean, compute_beta_s_func)


class CLMModeling:
    r"""Object with functions for halo mass modeling

    Attributes
    ----------
    backend: str
        Name of the backend being used
    mdelta: float
        Mass of the profile, in units of :math:`M_\odot`
    cdelta: float
        Concentration of the profile
    massdef : str
        Profile mass definition (`mean`, `critical`, `virial` - letter case independent)
    delta_mdef : int
        Mass overdensity definition.
    halo_profile_model : str
        Profile model parameterization (`nfw`, `einasto`, `hernquist` - letter case independent)
    cosmo: Cosmology
        Cosmology object
    hdpm: Object
        Backend object with halo profiles
    mdef_dict: dict
        Dictionary with the definitions for mass
    hdpm_dict: dict
        Dictionary with the definitions for profile
    validate_input: bool
        Validade each input argument
    cosmo_class: type
        Type of used cosmology objects
    z_inf : float
        The value used as infinite redshift
    """
    # pylint: disable=too-many-instance-attributes

    def __init__(self, validate_input=True, z_inf=1000):

        self.backend = None

        self.__massdef = ''
        self.__delta_mdef = 0
        self.__halo_profile_model = ''

        self.cosmo = None

        self.hdpm = None
        self.mdef_dict = {}
        self.hdpm_dict = {}

        self.validate_input = validate_input
        self.cosmo_class = None

        self.z_inf = z_inf

    # 1. Object properties


    @property
    def mdelta(self):
        return self._get_mass()

    @property
    def cdelta(self):
        return self._get_concentration()

    @property
    def massdef(self):
        return self.__massdef

    @property
    def delta_mdef(self):
        return self.__delta_mdef

    @property
    def halo_profile_model(self):
        return self.__halo_profile_model


    # 1.a Object properties setter


    @mdelta.setter
    def mdelta(self, mdelta):
        self.set_mass(mdelta)

    @cdelta.setter
    def cdelta(self, cdelta):
        self.set_concentration(cdelta)

    @massdef.setter
    def massdef(self, massdef):
        self.set_halo_density_profile(
            halo_profile_model=self.halo_profile_model, massdef=massdef,
            delta_mdef=self.delta_mdef)

    @delta_mdef.setter
    def delta_mdef(self, delta_mdef):
        self.set_halo_density_profile(
            halo_profile_model=self.halo_profile_model, massdef=self.massdef,
            delta_mdef=delta_mdef)

    @halo_profile_model.setter
    def halo_profile_model(self, halo_profile_model):
        self.set_halo_density_profile(
            halo_profile_model=halo_profile_model, massdef=self.massdef,
            delta_mdef=self.delta_mdef)


    # 2. Functions to be implemented by children classes


    def _get_mass(self):
        r""" Gets the value of the :math:`M_\Delta`"""
        raise NotImplementedError

    def _get_concentration(self):
        r""" Gets the value of the concentration"""
        raise NotImplementedError

    def _set_mass(self, mdelta):
        r""" Actually sets the value of the :math:`M_\Delta` (without value check)"""
        raise NotImplementedError

    def _set_concentration(self, cdelta):
        r""" Actuall sets the value of the concentration (without value check)"""
        raise NotImplementedError

    def _set_halo_density_profile(self, halo_profile_model='nfw', massdef='mean', delta_mdef=200):
        raise NotImplementedError

    def _set_einasto_alpha(self, alpha):
        r""" Actually sets the value of the :math:`\alpha` parameter for the Einasto profile"""
        raise NotImplementedError

    def _get_einasto_alpha(self, z_cl=None):
        r""" Returns the value of the :math:`\alpha` parameter for the Einasto profile,
        if defined"""
        raise NotImplementedError

    def _eval_3d_density(self, r3d, z_cl):
        raise NotImplementedError

    def _eval_surface_density(self, r_proj, z_cl):
        raise NotImplementedError

    def _eval_mean_surface_density(self, r_proj, z_cl):
        raise NotImplementedError

    def _eval_excess_surface_density(self, r_proj, z_cl):
        raise NotImplementedError


    # 3. Functions that can be used by all subclasses


    def _set_cosmo(self, cosmo):
        r""" Sets the cosmology to the internal cosmology object"""
        self.cosmo = cosmo if cosmo is not None else self.cosmo_class()

<<<<<<< HEAD
    def _eval_excess_surface_density_2h(self, r_proj, z_cl, halobias=1., logkbounds=(-5,5), ksteps=1000, loglbounds=(0,6), lsteps=500):
=======
    def _eval_excess_surface_density_2h(self, r_proj, z_cl, halobias=1., lsteps=500):
>>>>>>> a6af5328
        """"eval excess surface density from the 2-halo term"""
        da = self.cosmo.eval_da(z_cl)
        rho_m = self.cosmo._get_rho_m(z_cl)

<<<<<<< HEAD
        kk = np.logspace(logkbounds[0], logkbounds[1], ksteps)
=======
        kk = np.logspace(-5., 5., 1000)
>>>>>>> a6af5328
        pk = self.cosmo._eval_linear_matter_powerspectrum(kk, z_cl)
        interp_pk = splrep(kk,pk)
        theta = r_proj / da

        # calculate integral, units [Mpc]**-3
        def __integrand__( l , theta ):
            k = l / ((1 + z_cl) * da)
            return l * jv( 2 , l * theta ) * splev( k, interp_pk )

        ll = np.logspace(loglbounds[0], loglbounds[1], lsteps )
        val = np.array( [ simps( __integrand__( ll , t ) , ll ) for t in theta ] )
        return halobias * val * rho_m / ( 2 * np.pi  * ( 1 + z_cl )**3 * da**2 )

    def _eval_surface_density_2h(self, r_proj, z_cl, halobias=1., logkbounds=(-5,5), ksteps=1000, loglbounds=(0,6), lsteps=500):
        """"eval surface density from the 2-halo term"""
        da = self.cosmo.eval_da(z_cl)
        rho_m = self.cosmo._get_rho_m(z_cl)

<<<<<<< HEAD
        kk = np.logspace(logkbounds[0], logkbounds[1], ksteps)
=======
        kk = np.logspace(-5., 5., 1000)
>>>>>>> a6af5328
        pk = self.cosmo._eval_linear_matter_powerspectrum(kk, z_cl)
        interp_pk = splrep(kk, pk)
        theta = r_proj / da

        # calculate integral, units [Mpc]**-3
        def __integrand__( l , theta ):
            k = l / ((1 + z_cl) * da)
            return l * jv( 0 , l * theta ) * splev( k, interp_pk )

        ll = np.logspace(loglbounds[0], loglbounds[1], lsteps )
        val = np.array( [ simps( __integrand__( ll , t ) , ll ) for t in theta ] )
        return halobias * val * rho_m / ( 2 * np.pi  * ( 1 + z_cl )**3 * da**2 )

    def _eval_rdelta(self, z_cl):
        return compute_rdelta(self.mdelta, z_cl, self.cosmo, self.massdef, self.delta_mdef)

    def _eval_mass_in_radius(self, r3d, z_cl):
        alpha = self._get_einasto_alpha(z_cl) if self.halo_profile_model=='einasto' else None
        return compute_profile_mass_in_radius(
            r3d, z_cl, self.cosmo, self.mdelta, self.cdelta,
            self.massdef, self.delta_mdef, self.halo_profile_model, alpha)

    def _convert_mass_concentration(self, z_cl, massdef=None, delta_mdef=None,
                                    halo_profile_model=None, alpha=None):
        alpha1 = self._get_einasto_alpha(z_cl) if self.halo_profile_model=='einasto' else None
        return convert_profile_mass_concentration(
            self.mdelta, self.cdelta, z_cl, self.cosmo,
            massdef=self.massdef, delta_mdef=self.delta_mdef,
            halo_profile_model=self.halo_profile_model, alpha=alpha1,
            massdef2=massdef, delta_mdef2=delta_mdef,
            halo_profile_model2=halo_profile_model, alpha2=alpha)


    # 3.1. All these functions are for the single plane case


    def _eval_critical_surface_density(self, z_len, z_src):
        return self.cosmo.eval_sigma_crit(z_len, z_src)

    def _eval_tangential_shear(self, r_proj, z_cl, z_src):
        delta_sigma = self.eval_excess_surface_density(r_proj, z_cl)
        sigma_c = self.cosmo.eval_sigma_crit(z_cl, z_src)
        return delta_sigma/sigma_c

    def _eval_convergence(self, r_proj, z_cl, z_src, verbose=False):
        sigma = self.eval_surface_density(r_proj, z_cl, verbose=verbose)
        sigma_c = self.cosmo.eval_sigma_crit(z_cl, z_src)
        return sigma/sigma_c

    def _eval_reduced_tangential_shear(self, r_proj, z_cl, z_src):
        kappa = self.eval_convergence(r_proj, z_cl, z_src)
        gamma_t = self.eval_tangential_shear(r_proj, z_cl, z_src)
        return compute_reduced_shear_from_convergence(gamma_t, kappa)

    def _eval_magnification(self, r_proj, z_cl, z_src):
        kappa = self.eval_convergence(r_proj, z_cl, z_src)
        gamma_t = self.eval_tangential_shear(r_proj, z_cl, z_src)
        return 1./((1-kappa)**2-abs(gamma_t)**2)

    def _eval_magnification_bias(self, r_proj, z_cl, z_src, alpha):
        magnification = self.eval_magnification(r_proj, z_cl, z_src)
        return compute_magnification_bias_from_magnification(magnification, alpha)


    # 4. Wrapper functions for input validation


    def set_mass(self, mdelta):
        r""" Sets the value of the :math:`M_\Delta`.

        Parameters
        ----------
        mdelta : float
            Galaxy cluster mass :math:`M_\Delta` in units of :math:`M_\odot`

        Notes
        -----
            This is equivalent to doing self.mdelta = mdelta
        """
        if self.validate_input:
            validate_argument(locals(), 'mdelta', float, argmin=0)
        self._set_mass(mdelta)

    def set_concentration(self, cdelta):
        r""" Sets the concentration

        Parameters
        ----------
        cdelta: float
            Concentration

        Notes
        -----
            This is equivalent to doing self.cdelta = cdelta
        """
        if self.validate_input:
            validate_argument(locals(), 'cdelta', float, argmin=0)
        self._set_concentration(cdelta)

    def set_cosmo(self, cosmo):
        r""" Sets the cosmology to the internal cosmology object

        Parameters
        ----------
        cosmo: clmm.Comology object, None
            CLMM Cosmology object. If is None, creates a new instance of self.cosmo_class().
        """
        if self.validate_input:
            if self.cosmo_class is None:
                raise NotImplementedError
            validate_argument(locals(), 'cosmo', self.cosmo_class, none_ok=True)
        self._set_cosmo(cosmo)
        self.cosmo.validate_input = self.validate_input

    def set_halo_density_profile(self, halo_profile_model='nfw', massdef='mean', delta_mdef=200):
        r""" Sets the definitions for the halo profile

        Parameters
        ----------
        halo_profile_model: str
            Halo mass profile, current options are 'nfw' (letter case independent)
        massdef: str
            Mass definition, current options are 'mean' (letter case independent)
        delta_mdef: int
            Overdensity number
        """
        # make case independent
        massdef, halo_profile_model = massdef.lower(), halo_profile_model.lower()
        if self.validate_input:
            validate_argument(locals(), 'massdef', str)
            validate_argument(locals(), 'halo_profile_model', str)
            validate_argument(locals(), 'delta_mdef', int, argmin=0)
            if not massdef in self.mdef_dict:
                raise ValueError(
                    f"Halo density profile mass definition {massdef} not currently supported")
            if not halo_profile_model in self.hdpm_dict:
                raise ValueError(
                    f"Halo density profile model {halo_profile_model} not currently supported")
        # set the profile
        self._set_halo_density_profile(halo_profile_model=halo_profile_model,
                                       massdef=massdef, delta_mdef=delta_mdef)

        # set internal quantities
        self.__halo_profile_model = halo_profile_model
        self.__massdef = massdef
        self.__delta_mdef = delta_mdef

    def set_einasto_alpha(self, alpha):
        r""" Sets the value of the :math:`\alpha` parameter for the Einasto profile

        Parameters
        ----------
        alpha : float
        """
        if self.halo_profile_model!='einasto' or self.backend!='nc':
            raise NotImplementedError(
                "The Einasto slope cannot be set "
                "for your combination of profile choice "
                "or modeling backend.")
        else:
            if self.validate_input:
                validate_argument(locals(), 'alpha', float)
            self._set_einasto_alpha(alpha)

    def get_einasto_alpha(self, z_cl=None):
        r""" Returns the value of the :math:`\alpha` parameter for the Einasto profile, if defined

        Parameters
        ----------
        z_cl : float
            Cluster redshift (required for Einasto with the CCL backend, will be ignored for NC)
        """
        if self.halo_profile_model!='einasto':
            raise ValueError(f"Wrong profile model. Current profile = {self.halo_profile_model}")
        else:
            return self._get_einasto_alpha(z_cl)

    def eval_3d_density(self, r3d, z_cl, verbose=False):
        r"""Retrieve the 3d density :math:`\rho(r)`.

        Parameters
        ----------
        r3d : array_like, float
            Radial position from the cluster center in :math:`M\!pc`.
        z_cl: float
            Redshift of the cluster

        Returns
        -------
        array_like, float
            3-dimensional mass density in units of :math:`M_\odot\ Mpc^{-3}`
        """
        if self.validate_input:
            validate_argument(locals(), 'r3d', 'float_array', argmin=0)
            validate_argument(locals(), 'z_cl', 'float_array', argmin=0)

        if self.halo_profile_model=='einasto' and verbose:
            print(f"Einasto alpha = {self._get_einasto_alpha(z_cl=z_cl)}")

        return self._eval_3d_density(r3d=r3d, z_cl=z_cl)

    def eval_critical_surface_density(self, z_len, z_src, validate_input=True):
        r"""Computes the critical surface density

        .. math::
            \Sigma_{\rm crit} = \frac{c^2}{4\pi G} \frac{D_s}{D_LD_{LS}}

        Parameters
        ----------
        z_len : float
            Galaxy cluster redshift
        z_src : array_like, float
            Background source galaxy redshift(s)
        validate_input: bool
            Validade each input argument


        Returns
        -------
        sigma_c : array_like, float
            Cosmology-dependent critical surface density in units of :math:`M_\odot\ Mpc^{-2}`
    """

        if self.validate_input:
            validate_argument(locals(), 'z_len', float, argmin=0)
            validate_argument(locals(), 'z_src', 'float_array', argmin=0, none_ok=False)

#            return self._eval_critical_surface_density(z_len=z_len, z_src=z_src)
        return self.cosmo.eval_sigma_crit(z_len, z_src)


    def eval_critical_surface_density_eff(self, z_len, pzbins, pzpdf, validate_input=True):
        r"""Computes the 'effective critical surface density

        .. math::
            \langle \Sigma_{\rm crit}^{-1}\rangle^{-1} =
            \left(\int \frac{1}{\Sigma_{\rm crit}(z)} p(z) dz\right)^{-1}

        where :math:`p(z)` is the source photoz probability density function.
        This comes from the maximum likelihood estimator for evaluating a
        :math:`\Delta\Sigma` profile.

        Parameters
        ----------
        z_len : float
            Galaxy cluster redshift
        pzbins : array-like
            Bins where the source redshift pdf is defined
        pzpdf : array-like
            Values of the source redshift pdf
        validate_input: bool
            Validade each input argument


        Returns
        -------
        sigma_c : array_like, float
            Cosmology-dependent effective critical surface density in units of
            :math:`M_\odot\ Mpc^{-2}`
    """

        if self.validate_input:
            validate_argument(locals(), 'z_len', float, argmin=0)
 
        def inv_sigmac(redshift):
            return 1./self._eval_critical_surface_density(z_len=z_len, z_src=redshift)        

        return 1./_integ_pzfuncs(pzpdf, pzbins, kernel=inv_sigmac,
                                 is_unique_pzbins=np.all(pzbins==pzbins[0]))

    def eval_surface_density(self, r_proj, z_cl, verbose=False):
        r""" Computes the surface mass density

        Parameters
        ----------
        r_proj : array_like
            Projected radial position from the cluster center in :math:`M\!pc`.
        z_cl: float
            Redshift of the cluster

        Returns
        -------
        array_like, float
            2D projected surface density in units of :math:`M_\odot\ Mpc^{-2}`
        """
        if self.validate_input:
            validate_argument(locals(), 'r_proj', 'float_array', argmin=0)
            validate_argument(locals(), 'z_cl', float, argmin=0)

        if self.halo_profile_model=='einasto' and verbose:
            print(f"Einasto alpha = {self._get_einasto_alpha(z_cl=z_cl)}")

        return self._eval_surface_density(r_proj=r_proj, z_cl=z_cl)

    def eval_mean_surface_density(self, r_proj, z_cl, verbose=False):
        r""" Computes the mean value of surface density inside radius r_proj

        Parameters
        ----------
        r_proj : array_like
            Projected radial position from the cluster center in :math:`M\!pc`.
        z_cl: float
            Redshift of the cluster

        Returns
        -------
        array_like, float
            Excess surface density in units of :math:`M_\odot\ Mpc^{-2}`.
        """
        if self.validate_input:
            validate_argument(locals(), 'r_proj', 'float_array', argmin=0)
            validate_argument(locals(), 'z_cl', float, argmin=0)

        if self.halo_profile_model=='einasto' and verbose:
            print(f"Einasto alpha = {self._get_einasto_alpha(z_cl=z_cl)}")

        return self._eval_mean_surface_density(r_proj=r_proj, z_cl=z_cl)

    def eval_excess_surface_density(self, r_proj, z_cl, verbose=False):
        r""" Computes the excess surface density

        Parameters
        ----------
        r_proj : array_like
            Projected radial position from the cluster center in :math:`M\!pc`.
        z_cl: float
            Redshift of the cluster

        Returns
        -------
        array_like, float
            Excess surface density in units of :math:`M_\odot\ Mpc^{-2}`.
        """
        if self.validate_input:
            validate_argument(locals(), 'r_proj', 'float_array', argmin=0)
            validate_argument(locals(), 'z_cl', float, argmin=0)

        if self.halo_profile_model=='einasto' and verbose:
            print(f"Einasto alpha = {self._get_einasto_alpha(z_cl=z_cl)}")

        return self._eval_excess_surface_density(r_proj=r_proj, z_cl=z_cl)

    def eval_excess_surface_density_2h(self, r_proj, z_cl, halobias=1., logkbounds=(-5,5), ksteps=1000, loglbounds=(0,6), lsteps=500):
        r""" Computes the 2-halo term excess surface density (CCL backend only)

        Parameters
        ----------
        r_proj : array_like
            Projected radial position from the cluster center in :math:`M\!pc`.
        z_cl: float
            Redshift of the cluster
        halobias : float, optional
            Value of the halo bias
	logkbounds : tuple(float, float), shape (2,), optional
	   Log10 of the upper and lower bounds for the linear matter power spectrum
	ksteps : int, optional
	   Number of steps in k-space
	loglbounds : tuple(float, float), shape (2,), optional
	   Log10 of the upper and lower bounds for numerical integration
        lsteps: int, optional
            Number of steps for numerical integration

        Returns
        -------
        array_like, float
            Excess surface density from the 2-halo term in units of :math:`M_\odot\ Mpc^{-2}`.
        """

        if self.validate_input:
            validate_argument(locals(), 'r_proj', 'float_array', argmin=0)
            validate_argument(locals(), 'z_cl', float, argmin=0)
            validate_argument(locals(), 'halobias', float, argmin=0)
            validate_argument(locals(), 'logkbounds', tuple, shape=(2,))
            validate_argument(locals(), 'ksteps', int, argmin=1)
            validate_argument(locals(), 'loglbounds', tuple, shape=(2,))
            validate_argument(locals(), 'lsteps', int, argmin=1)

        if self.backend not in ('ccl', 'nc'):
            raise NotImplementedError(
                f"2-halo term not currently supported with the {self.backend} backend. "
                "Use the CCL or NumCosmo backend instead")
        else:
<<<<<<< HEAD
            return self._eval_excess_surface_density_2h(r_proj, z_cl, halobias=halobias, logkbounds=logkbounds, ksteps=ksteps, loglbounds=loglbounds, lsteps=lsteps)
=======
            return self._eval_excess_surface_density_2h(
                r_proj, z_cl, halobias=halobias, lsteps=lsteps)
>>>>>>> a6af5328

    def eval_surface_density_2h(self, r_proj, z_cl, halobias=1., logkbounds=(-5,5), ksteps=1000, loglbounds=(0,6), lsteps=500):
        r""" Computes the 2-halo term surface density (CCL backend only)

        Parameters
        ----------
        r_proj : array_like
            Projected radial position from the cluster center in :math:`M\!pc`.
        z_cl: float
            Redshift of the cluster
        halobias : float, optional
           Value of the halo bias
	logkbounds : tuple(float,float), shape (2,), optional
	   Log10 of the upper and lower bounds for the linear matter power spectrum
	ksteps : int, optional
	   Number of steps in k-space
	loglbounds : tuple(float,float), shape (2,), optional
	   Log10 of the upper and lower bounds for numerical integration
        lsteps: int, optional
            Number of steps for numerical integration

        Returns
        -------
        array_like, float
            Excess surface density from the 2-halo term in units of :math:`M_\odot\ Mpc^{-2}`.
        """

        if self.validate_input:
            validate_argument(locals(), 'r_proj', 'float_array', argmin=0)
            validate_argument(locals(), 'z_cl', float, argmin=0)
            validate_argument(locals(), 'halobias', float, argmin=0)
            validate_argument(locals(), 'logkbounds', tuple, shape=(2,))
            validate_argument(locals(), 'ksteps', int, argmin=1)
            validate_argument(locals(), 'loglbounds', tuple, shape=(2,))
            validate_argument(locals(), 'lsteps', int, argmin=1)

        if self.backend not in ('ccl', 'nc'):
            raise NotImplementedError(
                f"2-halo term not currently supported with the {self.backend} backend. "
                "Use the CCL or NumCosmo backend instead")
        else:
            return self._eval_surface_density_2h(r_proj, z_cl, halobias=halobias, logkbounds=logkbounds, ksteps=ksteps, loglbounds=loglbounds, lsteps=lsteps)

    def _get_beta_s_mean(self, z_cl, z_src, z_src_info='discrete', beta_kwargs=None):
        r"""Get mean value of the geometric lensing efficicency ratio from typical class function.

        Parameters
        ----------
        z_cl : float
            Galaxy cluster redshift
        z_src : array_like, float, function
            Information on the background source galaxy redshift(s). Value required depends on
            `z_src_info` (see below).
        z_src_info : str, optional
            Type of redshift information provided by the `z_src` argument.
            The following supported options are:

                * 'discrete' (default) : The redshift of sources is provided by `z_src`.
                  It can be individual redshifts for each source galaxy when `z_src` is an
                  arrayor all sources are at the same redshift when `z_src` is a float.

                * 'distribution' : A redshift distribution function is provided by `z_src`.
                  `z_src` must be a one dimentional function.

                * 'beta' : The averaged lensing efficiency is provided by `z_src`.
                  `z_src` must be a tuple containing
                  ( :math:`\langle \beta_s \rangle, \langle \beta_s^2 \rangle`),
                  the lensing efficiency and square of the lensing efficiency averaged over
                  the galaxy redshift distribution repectively.

                    .. math::
                        \langle \beta_s \rangle = \left\langle \frac{D_{LS}}{D_S}\frac{D_\infty}
                        {D_{L,\infty}}\right\rangle

                    .. math::
                        \langle \beta_s^2 \rangle = \left\langle \left(\frac{D_{LS}}
                        {D_S}\frac{D_\infty}{D_{L,\infty}}\right)^2 \right\rangle

        beta_kwargs: None, dict
            Extra arguments for the `compute_beta_s_mean, compute_beta_s_square_mean` functions.
            Only used if `z_src_info='distribution'`. Possible keys are:

                * 'zmin' (None, float) : Minimum redshift to be set as the source of the galaxy
                  when performing the sum. (default=None)
                * 'zmax' (float) : Maximum redshift to be set as the source of the galaxy
                  when performing the sum. (default=10.0)
                * 'delta_z_cut' (float) : Redshift cut so that `zmin` = `z_cl` + `delta_z_cut`.
                  `delta_z_cut` is ignored if `z_min` is already provided. (default=0.1)

        Returns
        -------
        array_like, float
            The averaged lensing efficiency.
        """
        if z_src_info=='beta':
            # z_src (tuple) is (beta_s_mean, beta_s_square_mean)
            beta_s_mean = z_src[0]
        elif z_src_info=='distribution':
            # z_src (function) if PDZ
            beta_kwargs = {} if beta_kwargs is None else beta_kwargs
            beta_s_mean = compute_beta_s_mean(
                z_cl, self.z_inf, self.cosmo, z_distrib_func=z_src, **beta_kwargs)
        return beta_s_mean

    def _get_beta_s_square_mean(self, z_cl, z_src, z_src_info='discrete',
                                beta_kwargs=None):
        r"""Get mean value of the square geometric lensing efficicency ratio from typical class
        function.

        Parameters
        ----------
        z_cl : float
            Galaxy cluster redshift
        z_src : array_like, float, function
            Information on the background source galaxy redshift(s). Value required depends on
            `z_src_info` (see below).
        z_src_info : str, optional
            Type of redshift information provided by the `z_src` argument.
            The following supported options are:

                * 'discrete' (default) : The redshift of sources is provided by `z_src`.
                  It can be individual redshifts for each source galaxy when `z_src` is an
                  arrayor all sources are at the same redshift when `z_src` is a float.

                * 'distribution' : A redshift distribution function is provided by `z_src`.
                  `z_src` must be a one dimentional function.

                * 'beta' : The averaged lensing efficiency is provided by `z_src`.
                  `z_src` must be a tuple containing
                  ( :math:`\langle \beta_s \rangle, \langle \beta_s^2 \rangle`),
                  the lensing efficiency and square of the lensing efficiency averaged over
                  the galaxy redshift distribution repectively.

                    .. math::
                        \langle \beta_s \rangle = \left\langle \frac{D_{LS}}{D_S}\frac{D_\infty}
                        {D_{L,\infty}}\right\rangle

                    .. math::
                        \langle \beta_s^2 \rangle = \left\langle \left(\frac{D_{LS}}
                        {D_S}\frac{D_\infty}{D_{L,\infty}}\right)^2 \right\rangle

        beta_kwargs: None, dict
            Extra arguments for the `compute_beta_s_mean, compute_beta_s_square_mean` functions.
            Only used if `z_src_info='distribution'`. Possible keys are:

                * 'zmin' (None, float) : Minimum redshift to be set as the source of the galaxy
                  when performing the sum. (default=None)
                * 'zmax' (float) : Maximum redshift to be set as the source of the galaxy
                  when performing the sum. (default=10.0)
                * 'delta_z_cut' (float) : Redshift cut so that `zmin` = `z_cl` + `delta_z_cut`.
                  `delta_z_cut` is ignored if `z_min` is already provided. (default=0.1)

        Returns
        -------
        array_like, float
            The square averaged lensing efficiency.
        """
        if z_src_info=='beta':
            # z_src (tuple) is (beta_s_mean, beta_s_square_mean)
            beta_s_square_mean = z_src[1]
        elif z_src_info=='distribution':
            # z_src (function) if PDZ
            beta_kwargs = {} if beta_kwargs is None else beta_kwargs
            beta_s_square_mean = compute_beta_s_square_mean(
                z_cl, self.z_inf, self.cosmo, z_distrib_func=z_src, **beta_kwargs)
        return beta_s_square_mean

    def eval_tangential_shear(self, r_proj, z_cl, z_src, z_src_info='discrete',
                              beta_kwargs=None, verbose=False):
        r"""Computes the tangential shear

        Parameters
        ----------
        r_proj : array_like
            The projected radial positions in :math:`M\!pc`.
        z_cl : float
            Galaxy cluster redshift
        z_src : array_like, float, function
            Information on the background source galaxy redshift(s). Value required depends on
            `z_src_info` (see below).
        z_src_info : str, optional
            Type of redshift information provided by the `z_src` argument.
            The following supported options are:

                * 'discrete' (default) : The redshift of sources is provided by `z_src`.
                  It can be individual redshifts for each source galaxy when `z_src` is an
                  arrayor all sources are at the same redshift when `z_src` is a float.

                * 'distribution' : A redshift distribution function is provided by `z_src`.
                  `z_src` must be a one dimentional function.

                * 'beta' : The averaged lensing efficiency is provided by `z_src`.
                  `z_src` must be a tuple containing
                  ( :math:`\langle \beta_s \rangle, \langle \beta_s^2 \rangle`),
                  the lensing efficiency and square of the lensing efficiency averaged over
                  the galaxy redshift distribution repectively.

                    .. math::
                        \langle \beta_s \rangle = \left\langle \frac{D_{LS}}{D_S}\frac{D_\infty}
                        {D_{L,\infty}}\right\rangle

                    .. math::
                        \langle \beta_s^2 \rangle = \left\langle \left(\frac{D_{LS}}
                        {D_S}\frac{D_\infty}{D_{L,\infty}}\right)^2 \right\rangle

        beta_kwargs: None, dict
            Extra arguments for the `compute_beta_s_mean, compute_beta_s_square_mean` functions.
            Only used if `z_src_info='distribution'`. Possible keys are:

                * 'zmin' (None, float) : Minimum redshift to be set as the source of the galaxy
                  when performing the sum. (default=None)
                * 'zmax' (float) : Maximum redshift to be set as the source of the galaxy
                  when performing the sum. (default=10.0)
                * 'delta_z_cut' (float) : Redshift cut so that `zmin` = `z_cl` + `delta_z_cut`.
                  `delta_z_cut` is ignored if `z_min` is already provided. (default=0.1)

        verbose : bool, optional
            If True, the Einasto slope (alpha_ein) is printed out. Only availble for the NC and
            CCL backends.

        Returns
        -------
        array_like, float
            tangential shear
        """
        if self.validate_input:
            validate_argument(locals(), 'r_proj', 'float_array', argmin=0)
            validate_argument(locals(), 'z_cl', float, argmin=0)
            validate_argument(locals(), 'z_src_info', str)
            self._validate_z_src(locals())

        if self.halo_profile_model=='einasto' and verbose:
            print(f"Einasto alpha = {self._get_einasto_alpha(z_cl=z_cl)}")

        if z_src_info=='discrete':
            gammat = self._eval_tangential_shear(r_proj=r_proj, z_cl=z_cl, z_src=z_src)
        elif z_src_info in ('distribution', 'beta'):
            beta_s_mean = self._get_beta_s_mean(
                z_cl, z_src, z_src_info=z_src_info, beta_kwargs=beta_kwargs)

            gammat_inf = self._eval_tangential_shear(r_proj=r_proj, z_cl=z_cl, z_src=self.z_inf)

            gammat = beta_s_mean * gammat_inf
        else:
            raise ValueError(f"Unsupported z_src_info (='{z_src_info}')")

        return gammat

    def eval_convergence(self, r_proj, z_cl, z_src, z_src_info='discrete',
                         beta_kwargs=None, verbose=False):

        r"""Computes the mass convergence

        .. math::
            \kappa = \frac{\Sigma}{\Sigma_{crit}}

        or

        .. math::
            \kappa = \kappa_\infty \times <\beta_s>

        Parameters
        ----------
        r_proj : array_like
            The projected radial positions in :math:`M\!pc`.
        z_cl : float
            Galaxy cluster redshift
        z_src : array_like, float, function
            Information on the background source galaxy redshift(s). Value required depends on
            `z_src_info` (see below).
        z_src_info : str, optional
            Type of redshift information provided by the `z_src` argument.
            The following supported options are:

                * 'discrete' (default) : The redshift of sources is provided by `z_src`.
                  It can be individual redshifts for each source galaxy when `z_src` is an
                  array or all sources are at the same redshift when `z_src` is a float.

                * 'distribution' : A redshift distribution function is provided by `z_src`.
                  `z_src` must be a one dimentional function.

                * 'beta' : The averaged lensing efficiency is provided by `z_src`.
                  `z_src` must be a tuple containing
                  ( :math:`\langle \beta_s \rangle, \langle \beta_s^2 \rangle`),
                  the lensing efficiency and square of the lensing efficiency averaged over
                  the galaxy redshift distribution repectively.

                    .. math::
                        \langle \beta_s \rangle = \left\langle \frac{D_{LS}}{D_S}\frac{D_\infty}
                        {D_{L,\infty}}\right\rangle

                    .. math::
                        \langle \beta_s^2 \rangle = \left\langle \left(\frac{D_{LS}}
                        {D_S}\frac{D_\infty}{D_{L,\infty}}\right)^2 \right\rangle

        beta_kwargs: None, dict
            Extra arguments for the `compute_beta_s_mean, compute_beta_s_square_mean` functions.
            Only used if `z_src_info='distribution'`. Possible keys are:

                * 'zmin' (None, float) : Minimum redshift to be set as the source of the galaxy
                  when performing the sum. (default=None)
                * 'zmax' (float) : Maximum redshift to be set as the source of the galaxy
                  when performing the sum. (default=10.0)
                * 'delta_z_cut' (float) : Redshift cut so that `zmin` = `z_cl` + `delta_z_cut`.
                  `delta_z_cut` is ignored if `z_min` is already provided. (default=0.1)

        verbose : bool, optional
            If True, the Einasto slope (alpha_ein) is printed out. Only availble for the NC and
            CCL backends.

        Returns
        -------
        array_like, float
            Mass convergence, kappa.
        """
        if self.validate_input:
            validate_argument(locals(), 'r_proj', 'float_array', argmin=0)
            validate_argument(locals(), 'z_cl', float, argmin=0)
            validate_argument(locals(), 'z_src_info', str)
            self._validate_z_src(locals())

        if self.halo_profile_model=='einasto' and verbose:
            print(f"Einasto alpha = {self._get_einasto_alpha(z_cl=z_cl)}")

        if z_src_info=='discrete':
            kappa = self._eval_convergence(r_proj=r_proj, z_cl=z_cl, z_src=z_src)
        elif z_src_info in ('distribution', 'beta'):
            beta_s_mean = self._get_beta_s_mean(
                z_cl, z_src, z_src_info=z_src_info, beta_kwargs=beta_kwargs)

            kappa_inf = self._eval_convergence(r_proj=r_proj, z_cl=z_cl, z_src=self.z_inf)

            kappa = beta_s_mean * kappa_inf
        else:
            raise ValueError(f"Unsupported z_src_info (='{z_src_info}')")

        return kappa

    def _pdz_weighted_avg(self, core, pdz_func, r_proj, z_cl, integ_kwargs=None):
        r"""Computes function averaged over PDZ

        Parameters
        ----------
        core : function
            Function to be averaged, must take tangential shear and convergence as input.
        pdz_func : function
            Redshift distribution function. Must be a one dimentional function.
        r_proj : array_like
            The projected radial positions in :math:`M\!pc`.
        z_cl : float
            Galaxy cluster redshift
        integ_kwargs: None, dict
            Extra arguments for the redshift integration. Possible keys are:

                * 'zmin' (None, float) : Minimum redshift to be set as the source of the galaxy
                  when performing the sum. (default=None)
                * 'zmax' (float) : Maximum redshift to be set as the source of the galaxy
                  when performing the sum. (default=10.0)
                * 'delta_z_cut' (float) : Redshift cut so that `zmin` = `z_cl` + `delta_z_cut`.
                  `delta_z_cut` is ignored if `z_min` is already provided. (default=0.1)

        Returns
        -------
        array_like
            Function averaged by pdz, with r_proj dimention.
        """
        tfunc = lambda z, r: compute_beta_s_func(
            z, z_cl, self.z_inf, self.cosmo, self._eval_tangential_shear, r, z_cl, self.z_inf)
        kfunc = lambda z, r: compute_beta_s_func(
            z, z_cl, self.z_inf, self.cosmo, self._eval_convergence, r, z_cl, self.z_inf)
        __integrand__ = lambda z, r: pdz_func(z)*core(tfunc(z, r), kfunc(z, r))

        _integ_kwargs = {'zmax': 10.0, 'delta_z_cut': 0.1}
        _integ_kwargs.update({} if integ_kwargs is None else integ_kwargs)

        zmax = _integ_kwargs['zmax']
        delta_z_cut = _integ_kwargs['delta_z_cut']
        zmin = _integ_kwargs.get('zmin', z_cl+delta_z_cut)

        out = np.array([quad(__integrand__, zmin, zmax, (r))[0] for r in r_proj])
        return out/quad(pdz_func, zmin, zmax)[0]

    def eval_reduced_tangential_shear(self, r_proj, z_cl, z_src, z_src_info='discrete',
                                      approx=None, beta_kwargs=None, verbose=False):
        r"""Computes the reduced tangential shear

        .. math::
            g_t = \frac{\gamma_t}{1-\kappa}

        Parameters
        ----------
        r_proj : array_like
            The projected radial positions in :math:`M\!pc`.
        z_cl : float
            Galaxy cluster redshift
        z_src : array_like, float, function
            Information on the background source galaxy redshift(s). Value required depends on
            `z_src_info` (see below).
        z_src_info : str, optional
            Type of redshift information provided by the `z_src` argument.
            The following supported options are:

                * 'discrete' (default) : The redshift of sources is provided by `z_src`.
                  It can be individual redshifts for each source galaxy when `z_src` is an
                  array or all sources are at the same redshift when `z_src` is a float.

                * 'distribution' : A redshift distribution function is provided by `z_src`.
                  `z_src` must be a one dimentional function.

                * 'beta' : The averaged lensing efficiency is provided by `z_src`.
                  `z_src` must be a tuple containing
                  ( :math:`\langle \beta_s \rangle, \langle \beta_s^2 \rangle`),
                  the lensing efficiency and square of the lensing efficiency averaged over
                  the galaxy redshift distribution repectively.

                    .. math::
                        \langle \beta_s \rangle = \left\langle \frac{D_{LS}}{D_S}\frac{D_\infty}
                        {D_{L,\infty}}\right\rangle

                    .. math::
                        \langle \beta_s^2 \rangle = \left\langle \left(\frac{D_{LS}}
                        {D_S}\frac{D_\infty}{D_{L,\infty}}\right)^2 \right\rangle

        approx : str, optional
            Type of computation to be made for reduced tangential shears, options are:

                * None (default): Requires `z_src_info` to be 'discrete' or 'distribution'.
                  If `z_src_info='discrete'`, full computation is made for each
                  `r_proj, z_src` pair individually. If `z_src_info='distribution'`, reduced
                  tangential shear at each value of `r_proj` is calculated as

                  .. math::
                      g_t
                      =\left<\frac{\beta_s\gamma_{\infty}}{1-\beta_s\kappa_{\infty}}\right>
                      =\frac{\int_{z_{min}}^{z_{max}}\frac{\beta_s(z)\gamma_{\infty}}
                      {1-\beta_s(z)\kappa_{\infty}}N(z)\text{d}z}
                      {\int_{z_{min}}^{z_{max}} N(z)\text{d}z}

                * 'order1' : Same approach as in Weighing the Giants - III (equation 6 in
                  Applegate et al. 2014; https://arxiv.org/abs/1208.0605). `z_src_info` must be
                  either 'beta', or 'distribution' (that will be used to compute
                  :math:`\langle \beta_s \rangle`)

                  .. math::
                      g_t\approx\frac{\left<\beta_s\right>\gamma_{\infty}}
                      {1-\left<\beta_s\right>\kappa_{\infty}}

                * 'order2' : Same approach as in Cluster Mass Calibration at High
                  Redshift (equation 12 in Schrabback et al. 2017;
                  https://arxiv.org/abs/1611.03866).
                  `z_src_info` must be either 'beta', or 'distribution' (that will be used
                  to compute :math:`\langle \beta_s \rangle, \langle \beta_s^2 \rangle`)

                  .. math::
                      g_t\approx\frac{\left<\beta_s\right>\gamma_{\infty}}
                      {1-\left<\beta_s\right>\kappa_{\infty}}
                      \left(1+\left(\frac{\left<\beta_s^2\right>}
                      {\left<\beta_s\right>^2}-1\right)\left<\beta_s\right>\kappa_{\infty}\right)

        beta_kwargs: None, dict
            Extra arguments for the `compute_beta_s_mean, compute_beta_s_square_mean` functions.
            Only used if `z_src_info='distribution'`. Possible keys are:

                * 'zmin' (None, float) : Minimum redshift to be set as the source of the galaxy
                  when performing the sum. (default=None)
                * 'zmax' (float) : Maximum redshift to be set as the source of the galaxy
                  when performing the sum. (default=10.0)
                * 'delta_z_cut' (float) : Redshift cut so that `zmin` = `z_cl` + `delta_z_cut`.
                  `delta_z_cut` is ignored if `z_min` is already provided. (default=0.1)

        verbose : bool, optional
            If True, the Einasto slope (alpha_ein) is printed out. Only availble for the NC and
            CCL backends.

        Returns
        -------
        gt : array_like, float
            Reduced tangential shear

        Notes
        -----
        Need to figure out if we want to raise exceptions rather than errors here?
        """
        if self.validate_input:
            validate_argument(locals(), 'r_proj', 'float_array', argmin=0)
            validate_argument(locals(), 'z_cl', float, argmin=0)
            validate_argument(locals(), 'z_src_info', str)
            validate_argument(locals(), 'approx', str, none_ok=True)
            self._validate_z_src(locals())

        if self.halo_profile_model=='einasto' and verbose:
            print(f"Einasto alpha = {self._get_einasto_alpha(z_cl=z_cl)}")

        if approx is None:
            if z_src_info=='distribution':
                core = lambda gammat, kappa: gammat/(1-kappa)
                gt = self._pdz_weighted_avg(core, z_src, r_proj, z_cl,
                                            integ_kwargs=beta_kwargs)
            elif z_src_info=='discrete':
                gt = self._eval_reduced_tangential_shear(r_proj, z_cl, z_src)
            else:
                raise ValueError(
                    "approx=None requires z_src_info='discrete' or 'distribution',"
                    f"z_src_info='{z_src_info}' was provided.")

        elif approx in ('order1', 'order2'):
            beta_s_mean = self._get_beta_s_mean(
                z_cl, z_src, z_src_info=z_src_info, beta_kwargs=beta_kwargs)

            gammat_inf = self._eval_tangential_shear(r_proj, z_cl, z_src=self.z_inf)
            kappa_inf = self._eval_convergence(r_proj, z_cl, z_src=self.z_inf)

            gt = beta_s_mean * gammat_inf / (1. - beta_s_mean * kappa_inf)

            if approx == 'order2':
                beta_s_square_mean = self._get_beta_s_square_mean(
                    z_cl, z_src, z_src_info=z_src_info, beta_kwargs=beta_kwargs)

                gt *= (1. + (beta_s_square_mean / (beta_s_mean * beta_s_mean) - 1.) \
                           * beta_s_mean * kappa_inf )
        else:
            raise ValueError(f"Unsupported approx (='{approx}')")

        return gt

    def eval_magnification(self, r_proj, z_cl, z_src, z_src_info='discrete',
                           approx=None, beta_kwargs=None, verbose=False):
        r"""Computes the magnification

        .. math::
            \mu = \frac{1}{(1-\kappa)^2-|\gamma_t|^2}

        Parameters
        ----------
        r_proj : array_like
            The projected radial positions in :math:`M\!pc`.
        z_cl : float
            Galaxy cluster redshift
        z_src : array_like, float, function
            Information on the background source galaxy redshift(s). Value required depends on
            `z_src_info` (see below).
        z_src_info : str, optional
            Type of redshift information provided by the `z_src` argument.
            The following supported options are:

                * 'discrete' (default) : The redshift of sources is provided by `z_src`.
                  It can be individual redshifts for each source galaxy when `z_src` is an
                  array or all sources are at the same redshift when `z_src` is a float.

                * 'distribution' : A redshift distribution function is provided by `z_src`.
                  `z_src` must be a one dimentional function.

                * 'beta' : The averaged lensing efficiency is provided by `z_src`.
                  `z_src` must be a tuple containing
                  ( :math:`\langle \beta_s \rangle, \langle \beta_s^2 \rangle`),
                  the lensing efficiency and square of the lensing efficiency averaged over
                  the galaxy redshift distribution repectively.

                    .. math::
                        \langle \beta_s \rangle = \left\langle \frac{D_{LS}}{D_S}\frac{D_\infty}
                        {D_{L,\infty}}\right\rangle

                    .. math::
                        \langle \beta_s^2 \rangle = \left\langle \left(\frac{D_{LS}}
                        {D_S}\frac{D_\infty}{D_{L,\infty}}\right)^2 \right\rangle

        approx : str, optional
            Type of computation to be made for magnifications, options are:

                * None (default): Requires `z_src_info` to be 'discrete' or 'distribution'.
                  If `z_src_info='discrete'`, full computation is made for each
                  `r_proj, z_src` pair individually. If `z_src_info='distribution'`, magnification
                  at each value of `r_proj` is calculated as

                  .. math::
                      \mu
                      =\left<\frac{1}{\left(1-\beta_s\kappa_{\infty}\right)^2
                      -\left(\beta_s\gamma_{\infty}\right)^2}\right>
                      =\frac{\int_{z_{min}}^{z_{max}}\frac{N(z)\text{d}z}
                      {\left(1-\beta_s(z)\kappa_{\infty}\right)^2
                      -\left(\beta_s(z)\gamma_{\infty}\right)^2}}
                      {\int_{z_{min}}^{z_{max}} N(z)\text{d}z}

                * 'order1' : Uses the weak lensing approximation of the magnification with up to
                  first-order terms in :math:`\kappa_{\infty}` or :math:`\gamma_{\infty}`.
                  `z_src_info` must be either 'beta', or 'distribution' (that will be used to
                  compute :math:`\langle \beta_s \rangle`)

                  .. math::
                      \mu \approx 1 + 2 \left<\beta_s\right>\kappa_{\infty}

                * 'order2' : Uses the weak lensing approximation of the magnification with up to
                  second-order terms in :math:`\kappa_{\infty}` or :math:`\gamma_{\infty}`.
                  `z_src_info` must be either 'beta', or 'distribution' (that will be used to
                  compute :math:`\langle \beta_s \rangle`)

                  .. math::
                      \mu \approx 1 + 2 \left<\beta_s\right>\kappa_{\infty}
                      + 3 \left<\beta_s^2\right>\kappa_{\infty}^2
                      + \left<\beta_s^2\right>\gamma_{\infty}^2

        beta_kwargs: None, dict
            Extra arguments for the `compute_beta_s_mean, compute_beta_s_square_mean` functions.
            Only used if `z_src_info='distribution'`. Possible keys are:

                * 'zmin' (None, float) : Minimum redshift to be set as the source of the galaxy
                  when performing the sum. (default=None)
                * 'zmax' (float) : Maximum redshift to be set as the source of the galaxy
                  when performing the sum. (default=10.0)
                * 'delta_z_cut' (float) : Redshift cut so that `zmin` = `z_cl` + `delta_z_cut`.
                  `delta_z_cut` is ignored if `z_min` is already provided. (default=0.1)

        verbose : bool, optional
            If True, the Einasto slope (alpha_ein) is printed out. Only availble for the NC and
            CCL backends.

        Returns
        -------
        mu : array_like, float
            magnification, mu.

        """
        if self.validate_input:
            validate_argument(locals(), 'r_proj', 'float_array', argmin=0)
            validate_argument(locals(), 'z_cl', float, argmin=0)
            validate_argument(locals(), 'z_src_info', str)
            validate_argument(locals(), 'approx', str, none_ok=True)
            self._validate_z_src(locals())

        if self.halo_profile_model=='einasto' and verbose:
            print(f"Einasto alpha = {self._get_einasto_alpha(z_cl=z_cl)}")

        if approx is None:
            if z_src_info=='distribution':
                core = lambda gammat, kappa: 1/((1-kappa)**2-gammat**2)
                mu = self._pdz_weighted_avg(core, z_src, r_proj, z_cl,
                                            integ_kwargs=beta_kwargs)
            elif z_src_info=='discrete':
                mu = self._eval_magnification(r_proj=r_proj, z_cl=z_cl, z_src=z_src)
            else:
                raise ValueError(
                    "approx=None requires z_src_info='discrete' or 'distribution',"
                    f"z_src_info='{z_src_info}' was provided.")

        elif approx in ('order1', 'order2'):
            beta_s_mean = self._get_beta_s_mean(
                z_cl, z_src, z_src_info=z_src_info, beta_kwargs=beta_kwargs)

            kappa_inf = self._eval_convergence(r_proj, z_cl, z_src=self.z_inf)
            gammat_inf = self._eval_tangential_shear(r_proj, z_cl, z_src=self.z_inf)

            mu = 1 + 2*beta_s_mean*kappa_inf

            if approx == 'order2':
                beta_s_square_mean = self._get_beta_s_square_mean(
                    z_cl, z_src, z_src_info=z_src_info, beta_kwargs=beta_kwargs)
                # Taylor expansion with up to second-order terms
                mu += 3*beta_s_square_mean*kappa_inf**2 + beta_s_square_mean*gammat_inf**2

        else:
            raise ValueError(f"Unsupported approx (='{approx}')")
        return mu

    def eval_magnification_bias(self, r_proj, z_cl, z_src, alpha, z_src_info='discrete',
                                approx=None, beta_kwargs=None, verbose=False):
        r"""Computes the magnification bias

        .. math::
            \mu^{\alpha - 1}

        Parameters
        ----------
        r_proj : array_like
            The projected radial positions in :math:`M\!pc`.
        z_cl : float
            Galaxy cluster redshift
        z_src : array_like, float, function
            Information on the background source galaxy redshift(s). Value required depends on
            `z_src_info` (see below).
        alpha : float
            Slope of the cummulative number count of background sources at a given magnitude
        z_src_info : str, optional
            Type of redshift information provided by the `z_src` argument.
            The following supported options are:

                * 'discrete' (default) : The redshift of sources is provided by `z_src`.
                  It can be individual redshifts for each source galaxy when `z_src` is an
                  array or all sources are at the same redshift when `z_src` is a float.

                * 'distribution' : A redshift distribution function is provided by `z_src`.
                  `z_src` must be a one dimentional function.

                * 'beta' : The averaged lensing efficiency is provided by `z_src`.
                  `z_src` must be a tuple containing
                  ( :math:`\langle \beta_s \rangle, \langle \beta_s^2 \rangle`),
                  the lensing efficiency and square of the lensing efficiency averaged over
                  the galaxy redshift distribution repectively.

                    .. math::
                        \langle \beta_s \rangle = \left\langle \frac{D_{LS}}{D_S}\frac{D_\infty}
                        {D_{L,\infty}}\right\rangle

                    .. math::
                        \langle \beta_s^2 \rangle = \left\langle \left(\frac{D_{LS}}
                        {D_S}\frac{D_\infty}{D_{L,\infty}}\right)^2 \right\rangle

        approx : str, optional
            Type of computation to be made for magnification biases, options are:

                * None (default): Requires `z_src_info` to be 'discrete' or 'distribution'.
                  If `z_src_info='discrete'`, full computation is made for each
                  `r_proj, z_src` pair individually. If `z_src_info='distribution'`, magnification
                  bias at each value of `r_proj` is calculated as

                  .. math::
                      \mu^{\alpha-1}
                      &=\left(\left<\frac{1}{\left(1-\beta_s\kappa_{\infty}\right)^2
                      -\left(\beta_s\gamma_{\infty}\right)^2}\right>\right)^{\alpha-1}
                      \\\\
                      &=\frac{\int_{z_{min}}^{z_{max}}\frac{N(z)\text{d}z}
                      {\left(\left(1-\beta_s(z)\kappa_{\infty}\right)^2
                      -\left(\beta_s(z)\gamma_{\infty}\right)^2\right)^{\alpha-1}}}
                      {\int_{z_{min}}^{z_{max}} N(z)\text{d}z}

                * 'order1' : Uses the weak lensing approximation of the magnification bias with up
                  to first-order terms in :math:`\kappa_{\infty}` or :math:`\gamma_{\infty}`.
                  `z_src_info` must be either 'beta', or 'distribution' (that will be used to
                  compute :math:`\langle \beta_s \rangle`)

                  .. math::
                      \mu^{\alpha-1} \approx
                      1 + \left(\alpha-1\right)\left(2 \left<\beta_s\right>\kappa_{\infty}\right)

                * 'order2' : Uses the weak lensing approximation of the magnification bias with up
                  to second-order terms in :math:`\kappa_{\infty}` or :math:`\gamma_{\infty}`.
                  `z_src_info` must be either 'beta', or 'distribution' (that will be used to
                  compute :math:`\langle \beta_s \rangle`)

                  .. math::
                      \mu^{\alpha-1} \approx
                      1 &+ \left(\alpha-1\right)\left(2 \left<\beta_s\right>\kappa_{\infty}\right)
                      \\\\
                      &+ \left(\alpha-1\right)\left(\left<\beta_s^2\right>\gamma_{\infty}^2\right)
                      \\\\
                      &+ \left(2\alpha-1\right)\left(\alpha-1\right)
                      \left(\left<\beta_s^2\right>\kappa_{\infty}^2\right)

        beta_kwargs: None, dict
            Extra arguments for the `compute_beta_s_mean, compute_beta_s_square_mean` functions.
            Only used if `z_src_info='distribution'`. Possible keys are:

                * 'zmin' (None, float) : Minimum redshift to be set as the source of the galaxy
                  when performing the sum. (default=None)
                * 'zmax' (float) : Maximum redshift to be set as the source of the galaxy
                  when performing the sum. (default=10.0)
                * 'delta_z_cut' (float) : Redshift cut so that `zmin` = `z_cl` + `delta_z_cut`.
                  `delta_z_cut` is ignored if `z_min` is already provided. (default=0.1)

        verbose : bool, optional
            If True, the Einasto slope (alpha_ein) is printed out. Only availble for the NC and
            CCL backends.

        Returns
        -------
        mu_bias : array_like, float
            magnification bias.

        """
        if self.validate_input:
            validate_argument(locals(), 'r_proj', 'float_array', argmin=0)
            validate_argument(locals(), 'z_cl', float, argmin=0)
            validate_argument(locals(), 'z_src_info', str)
            validate_argument(locals(), 'alpha', 'float_array')
            validate_argument(locals(), 'approx', str, none_ok=True)
            self._validate_z_src(locals())

        if self.halo_profile_model=='einasto' and verbose:
            print(f"Einasto alpha = {self._get_einasto_alpha(z_cl=z_cl)}")

        if approx is None:
            # z_src (float or array) is redshift
            if z_src_info=='distribution':
                core = lambda gammat, kappa: 1/((1-kappa)**2-gammat**2)**(alpha-1)
                mu_bias = self._pdz_weighted_avg(core, z_src, r_proj, z_cl,
                                                 integ_kwargs=beta_kwargs)
            elif z_src_info=='discrete':
                mu_bias = self._eval_magnification_bias(
                    r_proj=r_proj, z_cl=z_cl, z_src=z_src, alpha=alpha)
            else:
                raise ValueError(
                    "approx=None requires z_src_info='discrete' or 'distribution',"
                    f"z_src_info='{z_src_info}' was provided.")

        elif approx in ('order1', 'order2'):
            beta_s_mean = self._get_beta_s_mean(
                z_cl, z_src, z_src_info=z_src_info, beta_kwargs=beta_kwargs)

            kappa_inf = self._eval_convergence(r_proj, z_cl, z_src=self.z_inf)
            gammat_inf = self._eval_tangential_shear(r_proj, z_cl, z_src=self.z_inf)

            mu_bias = 1 + (alpha-1)*(2*beta_s_mean*kappa_inf)

            if approx == 'order2':
                beta_s_square_mean = self._get_beta_s_square_mean(
                    z_cl, z_src, z_src_info=z_src_info, beta_kwargs=beta_kwargs)
                # Taylor expansion with up to second-order terms
                mu_bias += (alpha-1)*(beta_s_square_mean*gammat_inf**2)\
                           +(2*alpha-1)*(alpha-1)*beta_s_square_mean*kappa_inf**2

        else:
            raise ValueError(f"Unsupported approx (='{approx}')")

        return mu_bias

    def eval_rdelta(self, z_cl):
        r"""Retrieves the radius for mdelta

        .. math::
            r_\Delta=\left(\frac{3 M_\Delta}{4 \pi \Delta \rho_{bkg}(z)}\right)^{1/3}

        Parameters
        ----------
        z_cl: float
            Redshift of the cluster

        Returns
        -------
        float
            Radius in :math:`M\!pc`.
        """
        if self.validate_input:
            validate_argument(locals(), 'z_cl', float, argmin=0)
        return self._eval_rdelta(z_cl)

    def eval_mass_in_radius(self, r3d, z_cl, verbose=False):
        r"""Computes the mass inside a given radius of the profile.
        The mass is calculated as

        .. math::
            M(<\text{r3d}) = M_{\Delta}\;
            \frac{f\left(\frac{\text{r3d}}{r_{\Delta}/c_{\Delta}}\right)}{f(c_{\Delta})},

        where :math:`f(x)` for the different models are

        NFW:

        .. math::
            \quad \ln(1+x)-\frac{x}{1+x}

        Einasto: (:math:`\gamma` is the lower incomplete gamma function)

        .. math::
            \gamma(\frac{3}{\alpha}, \frac{2}{\alpha}x^{\alpha})

        Hernquist:

        .. math::
            \left(\frac{x}{1+x}\right)^2

        Parameters
        ----------
        r3d : array_like, float
            Radial position from the cluster center in :math:`M\!pc`.
        z_cl: float
            Redshift of the cluster

        Returns
        -------
        array_like, float
            Mass in units of :math:`M_\odot`
        """
        if self.validate_input:
            validate_argument(locals(), 'r3d', 'float_array', argmin=0)
            validate_argument(locals(), 'z_cl', float, argmin=0)

        if self.halo_profile_model=='einasto' and verbose:
            print(f"Einasto alpha (in) = {self._get_einasto_alpha(z_cl=z_cl)}")

        return self._eval_mass_in_radius(r3d, z_cl)

    def convert_mass_concentration(self, z_cl, massdef=None, delta_mdef=None,
                                   halo_profile_model=None, alpha=None, verbose=False):
        r"""Converts current mass and concentration to the values for a different model.

        Parameters
        ----------
        z_cl: float
            Redshift of the cluster
        massdef : str, None
            Profile mass definition to convert to (`mean`, `critical`, `virial`).
            If None, same value of current model is used.
        delta_mdef : int, None
            Mass overdensity definition to convert to.
            If None, same value of current model is used.
        halo_profile_model : str, None
            Profile model parameterization to convert to (`nfw`, `einasto`, `hernquist`).
            If None, same value of current model is used.
        alpha : float, None
            Einasto slope to convert to when `halo_profile_model='einasto'`.
            If None, same value of current model is used.

        Returns
        -------
        float
            Mass of different model in units of :math:`M_\odot`.
        float
            Concentration of different model.
        """
        if self.validate_input:
            validate_argument(locals(), 'z_cl', float, argmin=0)
            validate_argument(locals(), 'massdef', str, none_ok=True)
            validate_argument(locals(), 'delta_mdef', int, argmin=0, none_ok=True)
            validate_argument(locals(), 'halo_profile_model', str, none_ok=True)
            validate_argument(locals(), 'alpha', 'float_array', none_ok=True)

        if self.halo_profile_model=='einasto' and verbose:
            print(f"Einasto alpha (in) = {self._get_einasto_alpha(z_cl=z_cl)}")

        if (halo_profile_model=='einasto'
                    or (self.halo_profile_model=='einasto' and halo_profile_model==None))\
                and verbose:
            print("Einasto alpha (out) = "
                 f"{self._get_einasto_alpha(z_cl=z_cl) if alpha is None else alpha}")

        return self._convert_mass_concentration(z_cl, massdef, delta_mdef,
                                                halo_profile_model, alpha)

    def _validate_z_src(self, loc_dict):
        r"""Validation for z_src according to z_src_info. The conditions are:

            * z_src_info='discrete' : z_src must be array or float.
            * z_src_info='distribution' : z_src must be a one dimentional function.
            * z_src_info='beta' : z_src must be a tuple containing
              ( :math:`\langle \beta_s \rangle, \langle \beta_s^2 \rangle`).

        Also, if approx is provided and not None, z_src_info must be 'distribution' or 'beta'.

        Parameters
        ----------
        locals_dict: dict
            Should be the call locals()
        """
        if loc_dict['z_src_info']=='discrete':
            validate_argument(loc_dict, 'z_src', 'float_array', argmin=0)
        elif loc_dict['z_src_info']=='distribution':
            validate_argument(loc_dict, 'z_src', 'function', none_ok=False)
            beta_kwargs = {} if loc_dict['beta_kwargs'] is None else loc_dict['beta_kwargs']
            _def_keys = ['zmin', 'zmax', 'delta_z_cut']
            if any(key not in _def_keys for key in beta_kwargs):
                raise KeyError(f'beta_kwargs must contain only {_def_keys} keys, '
                               f' {beta_kwargs.keys()} provided.')
        elif loc_dict['z_src_info']=='beta':
            validate_argument(loc_dict, 'z_src', 'array')
            beta_info = {'beta_s_mean':loc_dict['z_src'][0],
                         'beta_s_square_mean':loc_dict['z_src'][1]}
            validate_argument(beta_info, 'beta_s_mean', 'float_array')
            validate_argument(beta_info, 'beta_s_square_mean', 'float_array')
        if loc_dict.get('approx') and loc_dict['z_src_info'] not in ('distribution', 'beta'):
            approx, z_src_info = loc_dict['approx'], loc_dict['z_src_info']
            raise ValueError(
                f"approx='{approx}' requires z_src_info='distribution' or 'beta', "
                f"z_src_info='{z_src_info}' was provided.")<|MERGE_RESOLUTION|>--- conflicted
+++ resolved
@@ -6,7 +6,7 @@
 # functions for the 2h term
 from scipy.integrate import simps, quad
 from scipy.special import jv
-from scipy.interpolate import splrep, splev
+from scipy.interpolate import interp1d, splrep, splev
 
 from .generic import (compute_reduced_shear_from_convergence,
                       compute_magnification_bias_from_magnification,
@@ -174,20 +174,13 @@
         r""" Sets the cosmology to the internal cosmology object"""
         self.cosmo = cosmo if cosmo is not None else self.cosmo_class()
 
-<<<<<<< HEAD
-    def _eval_excess_surface_density_2h(self, r_proj, z_cl, halobias=1., logkbounds=(-5,5), ksteps=1000, loglbounds=(0,6), lsteps=500):
-=======
-    def _eval_excess_surface_density_2h(self, r_proj, z_cl, halobias=1., lsteps=500):
->>>>>>> a6af5328
+    def _eval_excess_surface_density_2h(self, r_proj, z_cl, halobias=1., logkbounds=(-5,5), ksteps=1000,
+                                        loglbounds=(0,6), lsteps=500):
         """"eval excess surface density from the 2-halo term"""
         da = self.cosmo.eval_da(z_cl)
         rho_m = self.cosmo._get_rho_m(z_cl)
 
-<<<<<<< HEAD
         kk = np.logspace(logkbounds[0], logkbounds[1], ksteps)
-=======
-        kk = np.logspace(-5., 5., 1000)
->>>>>>> a6af5328
         pk = self.cosmo._eval_linear_matter_powerspectrum(kk, z_cl)
         interp_pk = splrep(kk,pk)
         theta = r_proj / da
@@ -201,16 +194,13 @@
         val = np.array( [ simps( __integrand__( ll , t ) , ll ) for t in theta ] )
         return halobias * val * rho_m / ( 2 * np.pi  * ( 1 + z_cl )**3 * da**2 )
 
-    def _eval_surface_density_2h(self, r_proj, z_cl, halobias=1., logkbounds=(-5,5), ksteps=1000, loglbounds=(0,6), lsteps=500):
+    def _eval_surface_density_2h(self, r_proj, z_cl, halobias=1., logkbounds=(-5,5), ksteps=1000,
+                                 loglbounds=(0,6), lsteps=500):
         """"eval surface density from the 2-halo term"""
         da = self.cosmo.eval_da(z_cl)
         rho_m = self.cosmo._get_rho_m(z_cl)
 
-<<<<<<< HEAD
         kk = np.logspace(logkbounds[0], logkbounds[1], ksteps)
-=======
-        kk = np.logspace(-5., 5., 1000)
->>>>>>> a6af5328
         pk = self.cosmo._eval_linear_matter_powerspectrum(kk, z_cl)
         interp_pk = splrep(kk, pk)
         theta = r_proj / da
@@ -553,7 +543,9 @@
 
         return self._eval_excess_surface_density(r_proj=r_proj, z_cl=z_cl)
 
-    def eval_excess_surface_density_2h(self, r_proj, z_cl, halobias=1., logkbounds=(-5,5), ksteps=1000, loglbounds=(0,6), lsteps=500):
+    def eval_excess_surface_density_2h(self, r_proj, z_cl, halobias=1.,
+                                       logkbounds=(-5,5), ksteps=1000,
+                                       loglbounds=(0,6), lsteps=500):
         r""" Computes the 2-halo term excess surface density (CCL backend only)
 
         Parameters
@@ -593,14 +585,12 @@
                 f"2-halo term not currently supported with the {self.backend} backend. "
                 "Use the CCL or NumCosmo backend instead")
         else:
-<<<<<<< HEAD
-            return self._eval_excess_surface_density_2h(r_proj, z_cl, halobias=halobias, logkbounds=logkbounds, ksteps=ksteps, loglbounds=loglbounds, lsteps=lsteps)
-=======
-            return self._eval_excess_surface_density_2h(
-                r_proj, z_cl, halobias=halobias, lsteps=lsteps)
->>>>>>> a6af5328
-
-    def eval_surface_density_2h(self, r_proj, z_cl, halobias=1., logkbounds=(-5,5), ksteps=1000, loglbounds=(0,6), lsteps=500):
+            return self._eval_excess_surface_density_2h(r_proj, z_cl, halobias=halobias,
+                                                        logkbounds=logkbounds, ksteps=ksteps,
+                                                        loglbounds=loglbounds, lsteps=lsteps)
+
+    def eval_surface_density_2h(self, r_proj, z_cl, halobias=1., logkbounds=(-5,5), ksteps=1000,
+                                loglbounds=(0,6), lsteps=500):
         r""" Computes the 2-halo term surface density (CCL backend only)
 
         Parameters
@@ -640,7 +630,9 @@
                 f"2-halo term not currently supported with the {self.backend} backend. "
                 "Use the CCL or NumCosmo backend instead")
         else:
-            return self._eval_surface_density_2h(r_proj, z_cl, halobias=halobias, logkbounds=logkbounds, ksteps=ksteps, loglbounds=loglbounds, lsteps=lsteps)
+            return self._eval_surface_density_2h(r_proj, z_cl, halobias=halobias,
+                                                 logkbounds=logkbounds, ksteps=ksteps,
+                                                 loglbounds=loglbounds, lsteps=lsteps)
 
     def _get_beta_s_mean(self, z_cl, z_src, z_src_info='discrete', beta_kwargs=None):
         r"""Get mean value of the geometric lensing efficicency ratio from typical class function.
