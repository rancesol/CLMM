""" CLMM is a cluster mass modeling code. """
from .gcdata import GCData
from .galaxycluster import GalaxyCluster
from .clusterensemble import ClusterEnsemble
from .dataops import compute_tangential_and_cross_components, make_radial_profile
from .utils import compute_radial_averages, make_bins, convert_units
from .theory import (
    compute_reduced_shear_from_convergence, compute_magnification_bias_from_magnification,
    compute_3d_density, compute_surface_density, compute_excess_surface_density,
    compute_mean_surface_density, compute_excess_surface_density_2h, compute_surface_density_2h,
    compute_tangential_shear, compute_convergence,
    compute_reduced_tangential_shear, compute_magnification, compute_magnification_bias,
    compute_rdelta, compute_profile_mass_in_radius, convert_profile_mass_concentration,
    Modeling, Cosmology
)
from . import support

<<<<<<< HEAD
__version__ = '1.7.3'
=======

__version__ = '1.7.2'
>>>>>>> 06e06de5
<|MERGE_RESOLUTION|>--- conflicted
+++ resolved
@@ -15,9 +15,4 @@
 )
 from . import support
 
-<<<<<<< HEAD
-__version__ = '1.7.3'
-=======
-
-__version__ = '1.7.2'
->>>>>>> 06e06de5
+__version__ = '1.7.3'