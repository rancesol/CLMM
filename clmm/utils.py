"""General utility functions that are used in multiple modules"""
import numpy as np
from scipy.stats import binned_statistic
from astropy import units as u
from .constants import Constants as const


<<<<<<< HEAD

def compute_nfw_boost(rvals, rs=1000, b0=0.1) :
    """ Given a list of rvals, and optional rs and b0, return the corresponding boost factor at each rval

    Parameters
    ----------
    rvals : array_like
        radii
    rs : float (optional)
        scale radius for NFW in same units as rvals (default 2000 kpc)
    b0 : float (optional)

    Returns
    -------
    boost_factors : array_like

    """

    x = rvals/rs

    def _calc_finternal(x) :

        radicand = x**2-1

        finternal = -1j *  np.log( (1 + np.lib.scimath.sqrt(radicand)*1j) / (1 - np.lib.scimath.sqrt(radicand)*1j) ) / ( 2 * np.lib.scimath.sqrt(radicand) )

        return np.nan_to_num(finternal, copy=False, nan=1.0).real

    return 1. + b0 * (1 - _calc_finternal(x)) / (x**2 - 1)
        


def compute_powerlaw_boost(rvals, rs=1000, b0=0.1, alpha=-1.0) :
    """  Given a list of rvals, and optional rs and b0, and alpha, return the corresponding boost factor at each rval

    Parameters
    ----------
    rvals : array_like
        radii
    rs : float (optional)
        scale radius for NFW in same units as rvals (default 2000 kpc)
    b0 : float (optional)
    alpha : float (optional)
        exponent from Melchior+16

    Returns
    -------
    boost_factors : array_like

    """

    x = rvals/rs

    return 1. + b0 * (x)**alpha

    

boost_models = {'nfw_boost': compute_nfw_boost,
                'powerlaw_boost': compute_powerlaw_boost}

def correct_sigma_with_boost_values(rvals, sigma_vals, boost_factors):
    """ Given a boost model and sigma profile, compute corrected sigma

    Parameters
    ----------
    rvals : array_like
        radii
    sigma_vals : array_like
        uncorrected sigma with cluster member dilution
    boost_factors : array_like
        Boost values pre-computed

    Returns
    -------
    sigma_corrected : array_like
        correted radial profile
    """

    sigma_corrected = sigma_vals / boost_factors
    return sigma_corrected


def correct_sigma_with_boost_model(rvals, sigma_vals, boost_model='nfw_boost', **boost_model_kw):
    """ Given a boost model and sigma profile, compute corrected sigma

    Parameters
    ----------
    rvals : array_like
        radii
    sigma_vals : array_like
        uncorrected sigma with cluster member dilution
    boost_model : str, optional
        Boost model to use for correcting sigma
            `nfw_boost` - NFW profile model (Default)
            `powerlaw_boost` - Powerlaw profile
    

    Returns
    -------
    sigma_corrected : array_like
        correted radial profile
    """
    boost_model_func = boost_models[boost_model]
    boost_factors = boost_model_func(rvals, **boost_model_kw)

    sigma_corrected = sigma_vals / boost_factors
    return sigma_corrected

def compute_radial_averages(xvals, yvals, xbins, error_model='std/sqrt_n'):
=======
def compute_radial_averages(xvals, yvals, xbins, yerr=None, error_model='ste', weights=None):
>>>>>>> 76791a4f
    """ Given a list of xvals, yvals and bins, sort into bins. If xvals or yvals
    contain non-finite values, these are filtered.

    Parameters
    ----------
    xvals : array_like
        Values to be binned
    yvals : array_like
        Values to compute statistics on
    xbins: array_like
        Bin edges to sort into
    yerr : array_like, None
        Errors of component y
    error_model : str, optional
        Statistical error model to use for y uncertainties. (letter case independent)

            * `ste` - Standard error [=std/sqrt(n) in unweighted computation] (Default).
            * `std` - Standard deviation.

    weights: array_like, None
        Weights for averages.


    Returns
    -------
    mean_x : array_like
        Mean x value in each bin
    mean_y : array_like
        Mean y value in each bin
    err_y: array_like
        Error on the mean y value in each bin. Specified by error_model
    num_objects : array_like
        Number of objects in each bin
    binnumber: 1-D ndarray of ints
        Indices of the bins (corresponding to `xbins`) in which each value
        of `xvals` belongs.  Same length as `yvals`.  A binnumber of `i` means the
        corresponding value is between (xbins[i-1], xbins[i]).
    """
    # make case independent
    error_model = error_model.lower()
    # binned_statics throus an error in case of non-finite values, so filtering those out
    filt = np.isfinite(xvals)*np.isfinite(yvals)
    x, y = np.array(xvals)[filt], np.array(yvals)[filt]
    # normalize weights (and computers binnumber)
    wts = np.ones(x.size) if weights is None else np.array(weights, dtype=float)[filt]
    wts_sum, binnumber = binned_statistic(x, wts, statistic='sum', bins=xbins)[:3:2]
    objs_in_bins = (binnumber>0)*(binnumber<=wts_sum.size) # mask for binnumber in range
    wts[objs_in_bins] *= 1./wts_sum[binnumber[objs_in_bins]-1] # norm weights in each bin
    weighted_bin_stat = lambda vals: binned_statistic(x, vals*wts, statistic='sum', bins=xbins)[0]
    # means
    mean_x = weighted_bin_stat(x)
    mean_y = weighted_bin_stat(y)
    # errors
    data_yerr2 = 0 if yerr is None else weighted_bin_stat(np.array(yerr)[filt]**2*wts)
    stat_yerr2 = weighted_bin_stat(y**2)-mean_y**2
    if error_model == 'ste':
        stat_yerr2 *= weighted_bin_stat(wts) # sum(wts^2)=1/n for not weighted
    elif error_model != 'std':
        raise ValueError(f"{error_model} not supported err model for binned stats")
    err_y = np.sqrt(stat_yerr2+data_yerr2)
    # number of objects
    num_objects = np.histogram(x, xbins)[0]
    return mean_x, mean_y, err_y, num_objects, binnumber


def make_bins(rmin, rmax, nbins=10, method='evenwidth', source_seps=None):
    """ Define bin edges

    Parameters
    ----------
    rmin : float
        Minimum bin edges wanted
    rmax : float
        Maximum bin edges wanted
    nbins : float
        Number of bins you want to create, default to 10.
    method : str, optional
        Binning method to use (letter case independent):

            * `evenwidth` - Default, evenly spaced bins between rmin and rmax
            * `evenlog10width` - Logspaced bins with even width in log10 between rmin and rmax
            * `equaloccupation` - Bins with equal occupation numbers

    source_seps : array_like
        Radial distance of source separations

    Returns
    -------
    binedges: array_like, float
        n_bins+1 dimensional array that defines bin edges
    """
    # make case independent
    method = method.lower()
    # Check consistency
    if (rmin > rmax) or (rmin < 0.0) or (rmax < 0.0):
        raise ValueError(f"Invalid bin endpoints in make_bins, {rmin} {rmax}")
    if (nbins <= 0) or not isinstance(nbins, int):
        raise ValueError(
            f"Invalid nbins={nbins}. Must be integer greater than 0.")

    if method == 'evenwidth':
        binedges = np.linspace(rmin, rmax, nbins+1, endpoint=True)
    elif method == 'evenlog10width':
        binedges = np.logspace(np.log10(rmin), np.log10(
            rmax), nbins+1, endpoint=True)
    elif method == 'equaloccupation':
        if source_seps is None:
            raise ValueError(
                f"Binning method '{method}' requires source separations array")
        # by default, keep all galaxies
        seps = np.array(source_seps)
        mask = np.full(seps.size, True)
        if rmin is not None or rmax is not None:
            # Need to filter source_seps to only keep galaxies in the [rmin, rmax]
            rmin = seps.min() if rmin is None else rmin
            rmax = seps.max() if rmax is None else rmax
            mask = (seps >= rmin)*(seps <= rmax)
        binedges = np.percentile(seps[mask], tuple(
            np.linspace(0, 100, nbins+1, endpoint=True)))
    else:
        raise ValueError(
            f"Binning method '{method}' is not currently supported")

    return binedges


def convert_units(dist1, unit1, unit2, redshift=None, cosmo=None):
    """ Convenience wrapper to convert between a combination of angular and physical units.

    Supported units: radians, degrees, arcmin, arcsec, Mpc, kpc, pc
    (letter case independent)

    To convert between angular and physical units you must provide both
    a redshift and a cosmology object.

    Parameters
    ----------
    dist1 : array_like
        Input distances
    unit1 : str
        Unit for the input distances
    unit2 : str
        Unit for the output distances
    redshift : float
        Redshift used to convert between angular and physical units
    cosmo : CLMM.Cosmology
        CLMM Cosmology object to compute angular diameter distance to
        convert between physical and angular units

    Returns
    -------
    dist2: array_like
        Input distances converted to unit2
    """
    # make case independent
    unit1, unit2 = unit1.lower(), unit2.lower()
    # Available units
    angular_bank = {"radians": u.rad, "degrees": u.deg,
                    "arcmin": u.arcmin, "arcsec": u.arcsec}
    physical_bank = {"pc": u.pc, "kpc": u.kpc, "mpc": u.Mpc}
    units_bank = {**angular_bank, **physical_bank}
    # Some error checking
    if unit1 not in units_bank:
        raise ValueError(f"Input units ({unit1}) not supported")
    if unit2 not in units_bank:
        raise ValueError(f"Output units ({unit2}) not supported")
    # Try automated astropy unit conversion
    try:
        dist2 = (dist1*units_bank[unit1]).to(units_bank[unit2]).value
    # Otherwise do manual conversion
    except u.UnitConversionError:
        # Make sure that we were passed a redshift and cosmology
        if redshift is None or cosmo is None:
            raise TypeError(
                "Redshift and cosmology must be specified to convert units") \
                from u.UnitConversionError
        # Redshift must be greater than zero for this approx
        if not redshift > 0.0:
            raise ValueError("Redshift must be greater than 0.") from u.UnitConversionError
        # Convert angular to physical
        if (unit1 in angular_bank) and (unit2 in physical_bank):
            dist1_rad = (dist1*units_bank[unit1]).to(u.rad).value
            dist1_mpc = cosmo.rad2mpc(dist1_rad, redshift)
            dist2 = (dist1_mpc*u.Mpc).to(units_bank[unit2]).value
        # Otherwise physical to angular
        else:
            dist1_mpc = (dist1*units_bank[unit1]).to(u.Mpc).value
            dist1_rad = cosmo.mpc2rad(dist1_mpc, redshift)
            dist2 = (dist1_rad*u.rad).to(units_bank[unit2]).value
    return dist2


def convert_shapes_to_epsilon(shape_1, shape_2, shape_definition='epsilon', kappa=0):
    r""" Convert shape components 1 and 2 appropriately to make them estimators of the reduced shear
    once averaged.  The shape 1 and 2 components may correspond to ellipticities according the
    :math:`\epsilon`- or :math:`\chi`-definition, but also to the 1 and 2 components of the shear.
    See Bartelmann & Schneider 2001 for details (https://arxiv.org/pdf/astro-ph/9912508.pdf).

    The :math:`\epsilon`-ellipticity is a direct estimator of
    the reduced shear. The shear :math:`\gamma` may be converted to reduced shear :math:`g` if the
    convergence :math:`\kappa` is known. The conversions are given below.

    .. math::
     \epsilon = \frac{\chi}{1+(1-|\chi|^2)^{1/2}}

    .. math::
     g=\frac{\gamma}{1-\kappa}

    - If `shape_definition = 'chi'`, this function returns the corresponding `epsilon` ellipticities

    - If `shape_definition = 'shear'`, it returns the corresponding reduced shear, given the
      convergence `kappa`

    - If `shape_definition = 'epsilon'` or `'reduced_shear'`, it returns them as is as no conversion
      is needed.

    Parameters
    ----------
    shape_1 : array_like
        Input shapes or shears along principal axis (g1 or e1)
    shape_2 : array_like
        Input shapes or shears along secondary axis (g2 or e2)
    shape_definition : str
        Definition of the input shapes, can be ellipticities 'epsilon' or 'chi' or shears 'shear' or
        'reduced_shear'
    kappa : array_like
        Convergence for transforming to a reduced shear. Default is 0

    Returns
    -------
    epsilon_1 : array_like
        Epsilon ellipticity (or reduced shear) along principal axis (epsilon1)
    epsilon_2 : array_like
        Epsilon ellipticity (or reduced shear) along secondary axis (epsilon2)
    """

    if shape_definition in ('epsilon', 'reduced_shear'):
        epsilon_1, epsilon_2 = shape_1, shape_2
    elif shape_definition == 'chi':
        chi_to_eps_conversion = 1./(1.+(1-(shape_1**2+shape_2**2))**0.5)
        epsilon_1, epsilon_2 = shape_1*chi_to_eps_conversion, shape_2*chi_to_eps_conversion
    elif shape_definition == 'shear':
        epsilon_1, epsilon_2 = shape_1/(1.-kappa), shape_2/(1.-kappa)
    else:
        raise TypeError("Please choose epsilon, chi, shear, reduced_shear")
    return epsilon_1, epsilon_2


def build_ellipticities(q11, q22, q12):
    """ Build ellipticties from second moments. See, e.g., Schneider et al. (2006)

    Parameters
    ----------
    q11 : float or array
        Second brightness moment tensor, component (1,1)
    q22 : float or array
        Second brightness moment tensor, component (2,2)
    q12 :  float or array
        Second brightness moment tensor, component (1,2)

    Returns
    -------
    chi1, chi2 : float or array
        Ellipticities using the "chi definition"
    epsilon1, epsilon2 : float or array
        Ellipticities using the "epsilon definition"
    """
    norm_x, norm_e = q11+q22, q11+q22+2*np.sqrt(q11*q22-q12*q12)
    chi1, chi2 = (q11-q22)/norm_x, 2*q12/norm_x
    epsilon1, epsilon2 = (q11-q22)/norm_e, 2*q12/norm_e
    return chi1, chi2, epsilon1, epsilon2


def compute_lensed_ellipticity(ellipticity1_true, ellipticity2_true, shear1, shear2, convergence):
    r""" Compute lensed ellipticities from the intrinsic ellipticities, shear and convergence.
    Following Schneider et al. (2006)

    .. math::
        \epsilon^{\rm lensed}=\epsilon^{\rm lensed}_1+i\epsilon^{\rm lensed}_2=
        \frac{\epsilon^{\rm true}+g}{1+g^\ast\epsilon^{\rm true}},

    where, the complex reduced shear :math:`g` is obtained from the shear
    :math:`\gamma=\gamma_1+i\gamma_2` and convergence :math:`\kappa` as :math:`g =
    \gamma/(1-\kappa)`, and the complex intrinsic ellipticity is :math:`\epsilon^{\rm
    true}=\epsilon^{\rm true}_1+i\epsilon^{\rm true}_2`

    Parameters
    ----------
    ellipticity1_true : float or array
        Intrinsic ellipticity of the sources along the principal axis
    ellipticity2_true : float or array
        Intrinsic ellipticity of the sources along the second axis
    shear1 :  float or array
        Shear component (not reduced shear) along the principal axis at the source location
    shear2 :  float or array
        Shear component (not reduced shear) along the 45-degree axis at the source location
    convergence :  float or array
        Convergence at the source location
    Returns
    -------
    e1, e2 : float or array
        Lensed ellipicity along both reference axes.
    """
    # shear (as a complex number)
    shear = shear1+shear2*1j
    # intrinsic ellipticity (as a complex number)
    ellipticity_true = ellipticity1_true+ellipticity2_true*1j
    # reduced shear
    reduced_shear = shear/(1.0-convergence)
    # lensed ellipticity
    lensed_ellipticity = (ellipticity_true+reduced_shear) / \
        (1.0+reduced_shear.conjugate()*ellipticity_true)
    return np.real(lensed_ellipticity), np.imag(lensed_ellipticity)


def arguments_consistency(arguments, names=None, prefix=''):
    r"""Make sure all arguments have the same length (or are scalars)

    Parameters
    ----------
    arguments: list, arrays, tuple
        Group of arguments to be checked
    names: list, tuple
        Names for each array, optional
    prefix: str
        Customized prefix for error message

    Returns
    -------
    list, arrays, tuple
        Group of arguments, converted to numpy arrays if they have length
    """
    sizes = [len(arg) if hasattr(arg, '__len__')
             else None for arg in arguments]
    # check there is a name for each argument
    if names:
        if len(names) != len(arguments):
            raise TypeError(
                f'names (len={len(names)}) must have same length '
                f'as arguments (len={len(arguments)})')
        msg = ', '.join([f'{n}({s})' for n, s in zip(names, sizes)])
    else:
        msg = ', '.join([f'{s}' for s in sizes])
    # check consistency
    if any(sizes):
        # Check that all of the inputs have length and they match
        if not all(sizes) or any([s != sizes[0] for s in sizes[1:]]):
            # make error message
            raise TypeError(f'{prefix} inconsistent sizes: {msg}')
        return tuple(np.array(arg) for arg in arguments)
    return arguments


def _patch_rho_crit_to_cd2018(rho_crit_external):
    r""" Convertion factor for rho_crit of any external modult to
    CODATA 2018+IAU 2015

    rho_crit_external: float
        Critical density of the Universe in units of :math:`M_\odot\ Mpc^{-3}`
    """

    rhocrit_mks = 3.0*100.0*100.0/(8.0*np.pi*const.GNEWT.value)
    rhocrit_cd2018 = (rhocrit_mks*1000.0*1000.0*
        const.PC_TO_METER.value*1.0e6/const.SOLAR_MASS.value)

    return rhocrit_cd2018/rho_crit_external

_valid_types = {
    float: (float, int, np.floating, np.integer),
    int: (int, np.integer),
    'float_array': (float, int, np.floating, np.integer),
    'int_array': (int, np.integer)
    }

def _is_valid(arg, valid_type):
    r"""Check if argument is of valid type, supports arrays.

    Parameters
    ----------
    arg: any
        Argument to be tested.
    valid_type: str, type
        Valid types for argument, options are object types, list/tuple of types, or:

            * `int_array` - interger, interger array
            * `float_array` - float, float array

    Returns
    -------
    valid: bool
        Is argument valid
    """
    return (isinstance(arg[0], _valid_types[valid_type])
                if (valid_type in ('int_array', 'float_array') and np.iterable(arg))
                else isinstance(arg, _valid_types.get(valid_type, valid_type)))


def validate_argument(loc, argname, valid_type, none_ok=False, argmin=None, argmax=None,
                      eqmin=False, eqmax=False):
    r"""Validate argument type and raise errors.

    Parameters
    ----------
    loc: dict
        Dictionaty with all input arguments. Should be locals().
    argname: str
        Name of argument to be tested.
    valid_type: str, type
        Valid types for argument, options are object types, list/tuple of types, or:

            * `int_array` - interger, interger array
            * `float_array` - float, float array

    none_ok: True
        Accepts None as a valid type.
    argmin (optional) : int, float, None
        Minimum value allowed.
    argmax (optional) : int, float, None
        Maximum value allowed.
    eqmin: bool
        Accepts min(arg)==argmin.
    eqmax: bool
        Accepts max(arg)==argmax.
    """
    var = loc[argname]
    # Check for None
    if none_ok and (var is None):
        return
    # Check for type
    valid = (any(_is_valid(var, types) for types in valid_type)
                if isinstance(valid_type, (list, tuple))
                else _is_valid(var, valid_type))
    if not valid:
        err = f'{argname} must be {valid_type}, received {type(var).__name__}'
        raise TypeError(err)
    # Check min/max
    if any(t is not None for t in (argmin, argmax)):
        try:
            var_array = np.array(var, dtype=float)
        except:
            err = f'{argname} ({type(var).__name__}) cannot be converted to number' \
                  ' for min/max validation.'
            raise TypeError(err)
        if argmin is not None:
            if (var_array.min()<argmin if eqmin else var_array.min()<=argmin):
                err = f'{argname} must be greater than {argmin},' \
                      f' received {"vec_min:"*(var_array.size-1)}{var}'
                raise ValueError(err)
        if argmax is not None:
            if (var_array.max()>argmax if eqmax else var_array.max()>=argmax):
                err = f'{argname} must be lesser than {argmax},' \
                      f' received {"vec_max:"*(var_array.size-1)}{var}'
                raise ValueError(err)<|MERGE_RESOLUTION|>--- conflicted
+++ resolved
@@ -5,7 +5,7 @@
 from .constants import Constants as const
 
 
-<<<<<<< HEAD
+
 
 def compute_nfw_boost(rvals, rs=1000, b0=0.1) :
     """ Given a list of rvals, and optional rs and b0, return the corresponding boost factor at each rval
@@ -114,10 +114,8 @@
     sigma_corrected = sigma_vals / boost_factors
     return sigma_corrected
 
-def compute_radial_averages(xvals, yvals, xbins, error_model='std/sqrt_n'):
-=======
 def compute_radial_averages(xvals, yvals, xbins, yerr=None, error_model='ste', weights=None):
->>>>>>> 76791a4f
+
     """ Given a list of xvals, yvals and bins, sort into bins. If xvals or yvals
     contain non-finite values, these are filtered.
 
